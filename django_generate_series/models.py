--- conflicted
+++ resolved
@@ -10,11 +10,6 @@
 from django.db import models
 from django.db.models import Field
 from django.db.models.sql import Query
-<<<<<<< HEAD
-from django.utils import version
-=======
-from django.core.exceptions import ImproperlyConfigured
->>>>>>> 50fe9cd1
 from django.utils.timezone import datetime as datetimetz
 
 from django_generate_series.base import NoEffectManager, NoEffectQuerySet
@@ -280,7 +275,7 @@
     model_field: Field = None,
     max_digits: Optional[Union[int, None]] = None,
     decimal_places: Optional[Union[int, None]] = None,
-    default_bounds: str = "[)",
+    default_bounds: Optional[Union[str, None]] = None,
 ) -> models.Model:
 
     if model_field is None:
@@ -303,7 +298,7 @@
         raise ModelFieldNotSupported("Invalid model field type used to generate series")
 
     # Limit default_bounds to valid string values
-    if default_bounds not in ["[]", "()", "[)", "(]"]:
+    if default_bounds not in ["[]", "()", "[)", "(]", None]:
         raise ValueError(f"Value of default_bounds must be one of: '[]', '()', '[)', '(]'")
 
     class SeriesModel(AbstractBaseSeriesModel):
@@ -318,8 +313,10 @@
             # Versions of Django > 4.1 include support for defining default range bounds for
             #   Range fields other than those based on Integer, so use it if provided.
 
-            if django.VERSION >= (4, 1):
+            if django.VERSION >= (4, 1) and default_bounds is not None:
                 id = model_field(primary_key=True, default_bounds=default_bounds)
+            else:
+                id = model_field(primary_key=True)
 
         elif issubclass(model_field, models.DecimalField):
             id = model_field(
